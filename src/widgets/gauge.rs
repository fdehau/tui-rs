use crate::{
    buffer::Buffer,
    layout::Rect,
    style::{Color, Style},
    symbols,
    text::{Span, Spans},
    widgets::{Block, Widget},
};

/// A widget to display a task progress.
///
/// # Examples:
///
/// ```
/// # use tui::widgets::{Widget, Gauge, Block, Borders};
/// # use tui::style::{Style, Color, Modifier};
/// Gauge::default()
///     .block(Block::default().borders(Borders::ALL).title("Progress"))
///     .gauge_style(Style::default().fg(Color::White).bg(Color::Black).add_modifier(Modifier::ITALIC))
///     .percent(20);
/// ```
#[derive(Debug, Default, Clone)]
pub struct Gauge<'a> {
    pub block: Option<Block<'a>>,
    ratio: f64,
    /// Cannot be modified directly, only with `relabel()` and `unlabel()`.
    label: Option<Span<'a>>,
    pub use_unicode: bool,
    pub style: Style,
    pub gauge_style: Style,
}

impl<'a> Gauge<'a> {
    pub fn block(mut self, block: Block<'a>) -> Self {
        self.block = Some(block);
        self
    }

    pub fn percent(mut self, percent: u16) -> Self {
        self.set_percent(percent);
        self
    }

    pub fn set_percent(&mut self, percent: u16) {
        assert!(
            percent <= 100,
            "Percentage should be between 0 and 100 inclusively."
        );
        self.ratio = f64::from(percent) / 100.0;
    }

    /// Sets ratio ([0.0, 1.0]) directly.
    pub fn ratio(mut self, ratio: f64) -> Self {
        self.set_ratio(ratio);
        self
    }

    /// Sets ratio ([0.0, 1.0]) directly.
    pub fn set_ratio(&mut self, ratio: f64) {
        assert!(
            ratio <= 1.0 && ratio >= 0.0,
            "Ratio should be between 0 and 1 inclusively."
        );
        self.ratio = ratio;
    }

    /// Gets the ratio.
    pub fn get_ratio(&self) -> f64 {
        self.ratio
    }

    pub fn label<T>(mut self, label: T) -> Self
    where
        T: Into<Span<'a>>,
    {
        self.label = Some(label.into());
        self
    }

    pub fn relabel<T>(&mut self, label: T)
    where
        T: Into<Span<'a>>,
    {
        self.label = Some(label.into());
    }

    pub fn unlabel(&mut self) {
        self.label = None;
    }

    pub fn style(mut self, style: Style) -> Self {
        self.style = style;
        self
    }

    pub fn gauge_style(mut self, style: Style) -> Self {
        self.gauge_style = style;
        self
    }

    pub fn use_unicode(mut self, unicode: bool) -> Self {
        self.use_unicode = unicode;
        self
    }
}

impl<'a> Widget for Gauge<'a> {
    fn render(&mut self, area: Rect, buf: &mut Buffer) {
        buf.set_style(area, self.style);
        let gauge_area = match self.block.take() {
            Some(mut b) => {
                let inner_area = b.inner(area);
                b.render(area, buf);
                inner_area
            }
            None => area,
        };
        buf.set_style(gauge_area, self.gauge_style);
        if gauge_area.height < 1 {
            return;
        }

        let center = gauge_area.height / 2 + gauge_area.top();
        let width = f64::from(gauge_area.width) * self.ratio;
        //go to regular rounding behavior if we're not using unicode blocks
        let end = gauge_area.left()
            + if self.use_unicode {
                width.floor() as u16
            } else {
                width.round() as u16
            };
        // Label
        let ratio = self.ratio;
        //  If label is Some(Span{content: Cow::Owned(…), style: …}),
        //    this allocates memory,
        //  otherwise this clone is only copy by value.
        let label = self
            .label
            .clone()
            .unwrap_or_else(|| Span::from(format!("{}%", (ratio * 100.0).round())));
        for y in gauge_area.top()..gauge_area.bottom() {
            // Gauge
            for x in gauge_area.left()..end {
                buf.get_mut(x, y).set_symbol(" ");
            }

            //set unicode block
            if self.use_unicode && self.ratio < 1.0 {
                buf.get_mut(end, y)
                    .set_symbol(get_unicode_block(width % 1.0));
            }

            let mut color_end = end;

            if y == center {
                let label_width = label.width() as u16;
                let middle = (gauge_area.width - label_width) / 2 + gauge_area.left();
                buf.set_span(middle, y, &label, gauge_area.right() - middle);
                if self.use_unicode && end >= middle && end < middle + label_width {
                    color_end = gauge_area.left() + (width.round() as u16); //set color on the label to the rounded gauge level
                }
            }

            // Fix colors
            for x in gauge_area.left()..color_end {
                buf.get_mut(x, y)
                    .set_fg(self.gauge_style.bg.unwrap_or(Color::Reset))
                    .set_bg(self.gauge_style.fg.unwrap_or(Color::Reset));
            }
        }
    }
}

fn get_unicode_block<'a>(frac: f64) -> &'a str {
    //get how many eighths the fraction is closest to
    symbols::block::from_level(frac)
}

/// A compact widget to display a task progress over a single line.
///
/// # Examples:
///
/// ```
/// # use tui::widgets::{Widget, LineGauge, Block, Borders};
/// # use tui::style::{Style, Color, Modifier};
/// # use tui::symbols;
/// LineGauge::default()
///     .block(Block::default().borders(Borders::ALL).title("Progress"))
///     .gauge_style(Style::default().fg(Color::White).bg(Color::Black).add_modifier(Modifier::BOLD))
///     .line_set(symbols::line::THICK)
///     .ratio(0.4);
/// ```
<<<<<<< HEAD
#[derive(Clone, Debug)]
=======
#[derive(Clone, Debug, Default)]
>>>>>>> 056ed16a
pub struct LineGauge<'a> {
    pub block: Option<Block<'a>>,
    /// Cannot be modified directly, only with `set_percent()` and `set_ration()`.
    ratio: f64,
    pub label: Option<Spans<'a>>,
    pub line_set: symbols::line::Set,
    pub style: Style,
    pub gauge_style: Style,
<<<<<<< HEAD
}

impl<'a> Default for LineGauge<'a> {
    fn default() -> Self {
        Self {
            block: None,
            ratio: 0.0,
            label: None,
            style: Style::default(),
            line_set: symbols::line::NORMAL,
            gauge_style: Style::default(),
        }
    }
=======
>>>>>>> 056ed16a
}

impl<'a> LineGauge<'a> {
    pub fn block(mut self, block: Block<'a>) -> Self {
        self.block = Some(block);
        self
    }

    pub fn percent(mut self, percent: u16) -> Self {
        self.set_percent(percent);
        self
    }

    pub fn set_percent(&mut self, percent: u16) {
        assert!(
            percent <= 100,
            "Percentage should be between 0 and 100 inclusively."
        );
        self.ratio = f64::from(percent) / 100.0;
    }

    /// Sets ratio ([0.0, 1.0]) directly.
    pub fn ratio(mut self, ratio: f64) -> Self {
        self.set_ratio(ratio);
        self
    }

    /// Sets ratio ([0.0, 1.0]) directly.
    pub fn set_ratio(&mut self, ratio: f64) {
        assert!(
            ratio <= 1.0 && ratio >= 0.0,
            "Ratio should be between 0 and 1 inclusively."
        );
        self.ratio = ratio;
    }

    pub fn line_set(mut self, set: symbols::line::Set) -> Self {
        self.line_set = set;
        self
    }

    pub fn label<T>(mut self, label: T) -> Self
    where
        T: Into<Spans<'a>>,
    {
        self.label = Some(label.into());
        self
    }

    pub fn style(mut self, style: Style) -> Self {
        self.style = style;
        self
    }

    pub fn gauge_style(mut self, style: Style) -> Self {
        self.gauge_style = style;
        self
    }
}

impl<'a> Widget for LineGauge<'a> {
    fn render(&mut self, area: Rect, buf: &mut Buffer) {
        buf.set_style(area, self.style);
        let gauge_area = match self.block.take() {
            Some(mut b) => {
                let inner_area = b.inner(area);
                b.render(area, buf);
                inner_area
            }
            None => area,
        };

        if gauge_area.height < 1 {
            return;
        }

        let ratio = self.ratio;
        //  If label is Some(Span{content: Cow::Owned(…), style: …}),
        //    this allocates memory,
        //  otherwise this clone is only copy by value.
        let label = self
            .label
            .clone()
            .unwrap_or_else(|| Spans::from(format!("{:.0}%", ratio * 100.0)));
        let (col, row) = buf.set_spans(
            gauge_area.left(),
            gauge_area.top(),
            &label,
            gauge_area.width,
        );
        let start = col + 1;
        if start >= gauge_area.right() {
            return;
        }

        let end = start
            + (f64::from(gauge_area.right().saturating_sub(start)) * self.ratio).floor() as u16;
        for col in start..end {
            buf.get_mut(col, row)
                .set_symbol(self.line_set.horizontal)
                .set_style(Style {
                    fg: self.gauge_style.fg,
                    bg: None,
                    add_modifier: self.gauge_style.add_modifier,
                    sub_modifier: self.gauge_style.sub_modifier,
                });
        }
        for col in end..gauge_area.right() {
            buf.get_mut(col, row)
                .set_symbol(self.line_set.horizontal)
                .set_style(Style {
                    fg: self.gauge_style.bg,
                    bg: None,
                    add_modifier: self.gauge_style.add_modifier,
                    sub_modifier: self.gauge_style.sub_modifier,
                });
        }
    }
}

#[cfg(test)]
mod tests {
    use super::*;

    #[test]
    #[should_panic]
    fn gauge_invalid_percentage() {
        Gauge::default().percent(110);
    }

    #[test]
    #[should_panic]
    fn gauge_invalid_ratio_upper_bound() {
        Gauge::default().ratio(1.1);
    }

    #[test]
    #[should_panic]
    fn gauge_invalid_ratio_lower_bound() {
        Gauge::default().ratio(-0.5);
    }
}<|MERGE_RESOLUTION|>--- conflicted
+++ resolved
@@ -190,11 +190,7 @@
 ///     .line_set(symbols::line::THICK)
 ///     .ratio(0.4);
 /// ```
-<<<<<<< HEAD
-#[derive(Clone, Debug)]
-=======
 #[derive(Clone, Debug, Default)]
->>>>>>> 056ed16a
 pub struct LineGauge<'a> {
     pub block: Option<Block<'a>>,
     /// Cannot be modified directly, only with `set_percent()` and `set_ration()`.
@@ -203,22 +199,6 @@
     pub line_set: symbols::line::Set,
     pub style: Style,
     pub gauge_style: Style,
-<<<<<<< HEAD
-}
-
-impl<'a> Default for LineGauge<'a> {
-    fn default() -> Self {
-        Self {
-            block: None,
-            ratio: 0.0,
-            label: None,
-            style: Style::default(),
-            line_set: symbols::line::NORMAL,
-            gauge_style: Style::default(),
-        }
-    }
-=======
->>>>>>> 056ed16a
 }
 
 impl<'a> LineGauge<'a> {
