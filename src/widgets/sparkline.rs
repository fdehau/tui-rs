--- conflicted
+++ resolved
@@ -33,21 +33,6 @@
     pub max: Option<u64>,
     /// A set of bar symbols used to represent the give data
     pub bar_set: symbols::bar::Set,
-<<<<<<< HEAD
-}
-
-impl<'a> Default for Sparkline<'a> {
-    fn default() -> Sparkline<'a> {
-        Sparkline {
-            block: None,
-            style: Default::default(),
-            data: &[],
-            max: None,
-            bar_set: symbols::bar::NINE_LEVELS,
-        }
-    }
-=======
->>>>>>> 056ed16a
 }
 
 impl<'a> Sparkline<'a> {
