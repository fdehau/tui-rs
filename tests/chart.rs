--- conflicted
+++ resolved
@@ -37,27 +37,12 @@
 }
 
 #[test]
-<<<<<<< HEAD
-fn empty_dataset_line_test() {
-    let backend = TestBackend::new(100, 100);
-=======
 fn handles_overflow() {
     let backend = TestBackend::new(80, 30);
->>>>>>> eb47c778
     let mut terminal = Terminal::new(backend).unwrap();
 
     terminal
         .draw(|mut f| {
-<<<<<<< HEAD
-            let datasets = [Dataset::default().data(&[]).graph_type(Line)];
-            let chart = Chart::default()
-                .block(
-                    Block::default()
-                        .title("Empty Dataset With Line")
-                        .borders(Borders::ALL),
-                )
-                .x_axis(Axis::default().bounds([0.0, 0.0]).labels(&["0.0", "1.0"]))
-=======
             let datasets = [Dataset::default()
                 .marker(symbols::Marker::Braille)
                 .style(Style::default().fg(Color::Magenta))
@@ -73,7 +58,6 @@
                         .bounds([1588298471.0, 1588992600.0])
                         .labels(&["1588298471.0", "1588992600.0"]),
                 )
->>>>>>> eb47c778
                 .y_axis(Axis::default().bounds([0.0, 1.0]).labels(&["0.0", "1.0"]))
                 .datasets(&datasets);
             f.render_widget(
@@ -81,13 +65,38 @@
                 Rect {
                     x: 0,
                     y: 0,
-<<<<<<< HEAD
+                    width: 80,
+                    height: 30,
+                },
+            );
+        })
+        .unwrap();
+}
+
+#[test]
+fn empty_dataset_line_test() {
+    let backend = TestBackend::new(100, 100);
+    let mut terminal = Terminal::new(backend).unwrap();
+
+    terminal
+        .draw(|mut f| {
+            let datasets = [Dataset::default().data(&[]).graph_type(Line)];
+            let chart = Chart::default()
+                .block(
+                    Block::default()
+                        .title("Empty Dataset With Line")
+                        .borders(Borders::ALL),
+                )
+                .x_axis(Axis::default().bounds([0.0, 0.0]).labels(&["0.0", "1.0"]))
+                .y_axis(Axis::default().bounds([0.0, 1.0]).labels(&["0.0", "1.0"]))
+                .datasets(&datasets);
+            f.render_widget(
+                chart,
+                Rect {
+                    x: 0,
+                    y: 0,
                     width: 100,
                     height: 100,
-=======
-                    width: 80,
-                    height: 30,
->>>>>>> eb47c778
                 },
             );
         })
